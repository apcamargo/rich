--- conflicted
+++ resolved
@@ -27,10 +27,7 @@
 )
 
 from . import filesize, get_console
-<<<<<<< HEAD
-=======
 from .ansi import AnsiDecoder
->>>>>>> 4508ed3a
 from .console import (
     Console,
     ConsoleRenderable,
