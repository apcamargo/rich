import io
import sys
from abc import ABC, abstractmethod
from collections import deque
from collections.abc import Sized
from dataclasses import dataclass, field
from datetime import timedelta
from math import ceil
from threading import Event, RLock, Thread
from time import monotonic
from typing import (
    IO,
    TYPE_CHECKING,
    Any,
    Callable,
    Deque,
    Dict,
    Iterable,
    List,
    NamedTuple,
    NewType,
    Optional,
    Sequence,
    Tuple,
    TypeVar,
    Union,
)

from . import filesize, get_console
from .bar import Bar
from .console import (
    Console,
    ConsoleRenderable,
    JustifyMethod,
    RenderableType,
    RenderGroup,
    RenderHook,
)
from .control import Control
from .highlighter import Highlighter
from .jupyter import JupyterMixin
from .live_render import LiveRender
from .style import StyleType
from .table import Table
from .text import Text

TaskID = NewType("TaskID", int)

ProgressType = TypeVar("ProgressType")

GetTimeCallable = Callable[[], float]


class _TrackThread(Thread):
    """A thread to periodically update progress."""

    def __init__(self, progress: "Progress", task_id: "TaskID", update_period: float):
        self.progress = progress
        self.task_id = task_id
        self.update_period = update_period
        self.done = Event()

        self.completed = 0
        super().__init__()

    def run(self) -> None:
        task_id = self.task_id
        advance = self.progress.advance
        update_period = self.update_period
        last_completed = 0
        wait = self.done.wait
        while not wait(update_period):
            completed = self.completed
            if last_completed != completed:
                advance(task_id, completed - last_completed)
                last_completed = completed

        self.progress.update(self.task_id, completed=self.completed, refresh=True)

    def __enter__(self) -> "_TrackThread":
        self.start()
        return self

    def __exit__(self, exc_type, exc_val, exc_tb) -> None:
        self.done.set()
        self.join()


def track(
    sequence: Union[Sequence[ProgressType], Iterable[ProgressType]],
    description="Working...",
    total: int = None,
    auto_refresh=True,
    console: Optional[Console] = None,
    transient: bool = False,
    get_time: Callable[[], float] = None,
    refresh_per_second: int = None,
    style: StyleType = "bar.back",
    complete_style: StyleType = "bar.complete",
    finished_style: StyleType = "bar.finished",
    pulse_style: StyleType = "bar.pulse",
    update_period: float = 0.1,
) -> Iterable[ProgressType]:
    """Track progress by iterating over a sequence.

    Args:
        sequence (Iterable[ProgressType]): A sequence (must support "len") you wish to iterate over.
        description (str, optional): Description of task show next to progress bar. Defaults to "Working".
        total: (int, optional): Total number of steps. Default is len(sequence).
        auto_refresh (bool, optional): Automatic refresh, disable to force a refresh after each iteration. Default is True.
        transient: (bool, optional): Clear the progress on exit. Defaults to False.
        console (Console, optional): Console to write to. Default creates internal Console instance.
        refresh_per_second (Optional[int], optional): Number of times per second to refresh the progress information, or None to use default. Defaults to None.
        style (StyleType, optional): Style for the bar background. Defaults to "bar.back".
        complete_style (StyleType, optional): Style for the completed bar. Defaults to "bar.complete".
        finished_style (StyleType, optional): Style for a finished bar. Defaults to "bar.done".
        pulse_style (StyleType, optional): Style for pulsing bars. Defaults to "bar.pulse".
        update_period (float, optional): Minimum time (in seconds) between calls to update(). Defaults to 0.1.
    Returns:
        Iterable[ProgressType]: An iterable of the values in the sequence.

    """

    columns: List["ProgressColumn"] = (
        [TextColumn("[progress.description]{task.description}")] if description else []
    )
    columns.extend(
        (
            BarColumn(
                style=style,
                complete_style=complete_style,
                finished_style=finished_style,
                pulse_style=pulse_style,
            ),
            TextColumn("[progress.percentage]{task.percentage:>3.0f}%"),
            TimeRemainingColumn(),
        )
    )
    progress = Progress(
        *columns,
        auto_refresh=auto_refresh,
        console=console,
        transient=transient,
        get_time=get_time,
        refresh_per_second=refresh_per_second,
    )

    yield from progress.track(
        sequence, total=total, description=description, update_period=update_period
    )


class ProgressColumn(ABC):
    """Base class for a widget to use in progress display."""

    max_refresh: Optional[float] = None

    def __init__(self) -> None:
        self._renderable_cache: Dict[TaskID, Tuple[float, RenderableType]] = {}
        self._update_time: Optional[float] = None

    def __call__(self, task: "Task") -> RenderableType:
        """Called by the Progress object to return a renderable for the given task.

        Args:
            task (Task): An object containing information regarding the task.

        Returns:
            RenderableType: Anything renderable (including str).
        """
        current_time = task.get_time()  # type: ignore
        if self.max_refresh is not None and not task.completed:
            try:
                timestamp, renderable = self._renderable_cache[task.id]
            except KeyError:
                pass
            else:
                if timestamp + self.max_refresh > current_time:
                    return renderable

        renderable = self.render(task)
        self._renderable_cache[task.id] = (current_time, renderable)
        return renderable

    @abstractmethod
    def render(self, task: "Task") -> RenderableType:
        """Should return a renderable object."""


class TextColumn(ProgressColumn):
    """A column containing text."""

    def __init__(
        self,
        text_format: str,
        style: StyleType = "none",
        justify: JustifyMethod = "left",
        markup: bool = True,
        highlighter: Highlighter = None,
    ) -> None:
        self.text_format = text_format
        self.justify = justify
        self.style = style
        self.markup = markup
        self.highlighter = highlighter
        super().__init__()

    def render(self, task: "Task") -> Text:
        _text = self.text_format.format(task=task)
        if self.markup:
            text = Text.from_markup(_text, style=self.style, justify=self.justify)
        else:
            text = Text(_text, style=self.style, justify=self.justify)
        if self.highlighter:
            self.highlighter.highlight(text)
        return text


class BarColumn(ProgressColumn):
    """Renders a visual progress bar.

    Args:
        bar_width (Optional[int], optional): Width of bar or None for full width. Defaults to 40.
        style (StyleType, optional): Style for the bar background. Defaults to "bar.back".
        complete_style (StyleType, optional): Style for the completed bar. Defaults to "bar.complete".
        finished_style (StyleType, optional): Style for a finished bar. Defaults to "bar.done".
        pulse_style (StyleType, optional): Style for pulsing bars. Defaults to "bar.pulse".
    """

    def __init__(
        self,
        bar_width: Optional[int] = 40,
        style: StyleType = "bar.back",
        complete_style: StyleType = "bar.complete",
        finished_style: StyleType = "bar.finished",
        pulse_style: StyleType = "bar.pulse",
    ) -> None:
        self.bar_width = bar_width
        self.style = style
        self.complete_style = complete_style
        self.finished_style = finished_style
        self.pulse_style = pulse_style
        super().__init__()

    def render(self, task: "Task") -> Bar:
        """Gets a progress bar widget for a task."""
        return Bar(
            total=max(0, task.total),
            completed=max(0, task.completed),
            width=None if self.bar_width is None else max(1, self.bar_width),
            pulse=not task.started,
            animation_time=task.get_time(),
            style=self.style,
            complete_style=self.complete_style,
            finished_style=self.finished_style,
            pulse_style=self.pulse_style,
        )


class TimeRemainingColumn(ProgressColumn):
    """Renders estimated time remaining."""

    # Only refresh twice a second to prevent jitter
    max_refresh = 0.5

    def render(self, task: "Task") -> Text:
        """Show time remaining."""
        remaining = task.time_remaining
        if remaining is None:
            return Text("-:--:--", style="progress.remaining")
        remaining_delta = timedelta(seconds=int(remaining))
        return Text(str(remaining_delta), style="progress.remaining")


class FileSizeColumn(ProgressColumn):
    """Renders completed filesize."""

    def render(self, task: "Task") -> Text:
        """Show data completed."""
        data_size = filesize.decimal(int(task.completed))
        return Text(data_size, style="progress.filesize")


class TotalFileSizeColumn(ProgressColumn):
    """Renders total filesize."""

    def render(self, task: "Task") -> Text:
        """Show data completed."""
        data_size = filesize.decimal(int(task.total))
        return Text(data_size, style="progress.filesize.total")


class DownloadColumn(ProgressColumn):
    """Renders file size downloaded and total, e.g. '0.5/2.3 GB'.

    Args:
<<<<<<< HEAD
        binary_units (bool, optional): Flag to renser filesize in desired format, disable to render in binary. Defaults to True.
=======
        decimal_suffix (bool, optional): Flag to render filesize in decimal format, disable to render in binary. Defaults to True.
>>>>>>> 01b1b61b
    """

    def __init__(self, binary_units: bool = False) -> None:
        self.binary_units = binary_units
        super().__init__()

    def render(self, task: "Task") -> Text:
        """Calculate common unit for completed and total."""
        completed = int(task.completed)
        total = int(task.total)
        if self.binary_units:
            unit, suffix = filesize.pick_unit_and_suffix(
                total,
                ["bytes", "KiB", "MiB", "GiB", "TiB", "PiB", "EiB", "ZiB", "YiB"],
                1024,
            )
        else:
            unit, suffix = filesize.pick_unit_and_suffix(
                total, ["bytes", "KB", "MB", "GB", "TB", "PB", "EB", "ZB", "YB"], 1000
            )
        completed_ratio = completed / unit
        total_ratio = total / unit
        precision = 0 if unit == 1 else 1
        completed_str = f"{completed_ratio:,.{precision}f}"
        total_str = f"{total_ratio:,.{precision}f}"
        download_status = f"{completed_str}/{total_str} {suffix}"
        download_text = Text(download_status, style="progress.download")
        return download_text


class TransferSpeedColumn(ProgressColumn):
    """Renders human readable transfer speed."""

    def render(self, task: "Task") -> Text:
        """Show data transfer speed."""
        speed = task.speed
        if speed is None:
            return Text("?", style="progress.data.speed")
        data_speed = filesize.decimal(int(speed))
        return Text(f"{data_speed}/s", style="progress.data.speed")


class ProgressSample(NamedTuple):
    """Sample of progress for a given time."""

    timestamp: float
    """Timestamp of sample."""
    completed: float
    """Number of steps completed."""


@dataclass
class Task:
    """Information regarding a progress task.

    This object should be considered read-only outside of the :class:`~Progress` class.

    """

    id: TaskID
    """Task ID associated with this task (used in Progress methods)."""

    description: str
    """str: Description of the task."""

    total: float
    """str: Total number of steps in this task."""

    completed: float
    """float: Number of steps completed"""

    _get_time: GetTimeCallable
    """Callable to get the current time."""

    visible: bool = True
    """bool: Indicates if this task is visible in the progress display."""

    fields: Dict[str, Any] = field(default_factory=dict)
    """dict: Arbitrary fields passed in via Progress.update."""

    start_time: Optional[float] = field(default=None, init=False, repr=False)
    """Optional[float]: Time this task was started, or None if not started."""

    stop_time: Optional[float] = field(default=None, init=False, repr=False)
    """Optional[float]: Time this task was stopped, or None if not stopped."""

    _progress: Deque[ProgressSample] = field(
        default_factory=deque, init=False, repr=False
    )

    def get_time(self) -> float:
        """float: Get the current time, in seconds."""
        return self._get_time()  # type: ignore

    @property
    def started(self) -> bool:
        """bool: Check if the task as started."""
        return self.start_time is not None

    @property
    def remaining(self) -> float:
        """float: Get the number of steps remaining."""
        return self.total - self.completed

    @property
    def elapsed(self) -> Optional[float]:
        """Optional[float]: Time elapsed since task was started, or ``None`` if the task hasn't started."""
        if self.start_time is None:
            return None
        if self.stop_time is not None:
            return self.stop_time - self.start_time
        return self.get_time() - self.start_time

    @property
    def finished(self) -> bool:
        """bool: Check if the task has completed."""
        return self.completed >= self.total

    @property
    def percentage(self) -> float:
        """float: Get progress of task as a percentage."""
        if not self.total:
            return 0.0
        completed = (self.completed / self.total) * 100.0
        completed = min(100.0, max(0.0, completed))
        return completed

    @property
    def speed(self) -> Optional[float]:
        """Optional[float]: Get the estimated speed in steps per second."""
        if self.start_time is None:
            return None
        progress = self._progress
        if not progress:
            return None
        total_time = progress[-1].timestamp - progress[0].timestamp
        if total_time == 0:
            return None
        iter_progress = iter(progress)
        next(iter_progress)
        total_completed = sum(sample.completed for sample in iter_progress)
        speed = total_completed / total_time
        return speed

    @property
    def time_remaining(self) -> Optional[float]:
        """Optional[float]: Get estimated time to completion, or ``None`` if no data."""
        if self.finished:
            return 0.0
        speed = self.speed
        if not speed:
            return None
        estimate = ceil(self.remaining / speed)
        return estimate


class _RefreshThread(Thread):
    """A thread that calls refresh() on the Process object at regular intervals."""

    def __init__(self, progress: "Progress", refresh_per_second: int = 10) -> None:
        self.progress = progress
        self.refresh_per_second = refresh_per_second
        self.done = Event()
        super().__init__()

    def stop(self) -> None:
        self.done.set()

    def run(self) -> None:
        while not self.done.wait(1.0 / self.refresh_per_second):
            self.progress.refresh()


class _FileProxy(io.TextIOBase):
    """Wraps a file (e.g. sys.stdout) and redirects writes to a console."""

    def __init__(self, console: Console, file: IO[str]) -> None:
        self.__console = console
        self.__file = file
        self.__buffer: List[str] = []

    def __getattr__(self, name: str) -> Any:
        return getattr(self.__file, name)

    def write(self, text: str) -> int:
        buffer = self.__buffer
        lines: List[str] = []
        while text:
            line, new_line, text = text.partition("\n")
            if new_line:
                lines.append("".join(buffer) + line)
                del buffer[:]
            else:
                buffer.append(line)
                break
        if lines:
            console = self.__console
            with console:
                output = "\n".join(lines)
                console.print(output, markup=False, emoji=False, highlight=False)
        return len(text)

    def flush(self) -> None:
        buffer = self.__buffer
        if buffer:
            self.__console.print("".join(buffer))
            del buffer[:]


class Progress(JupyterMixin, RenderHook):
    """Renders an auto-updating progress bar(s).

    Args:
        console (Console, optional): Optional Console instance. Default will an internal Console instance writing to stdout.
        auto_refresh (bool, optional): Enable auto refresh. If disabled, you will need to call `refresh()`.
        refresh_per_second (Optional[int], optional): Number of times per second to refresh the progress information or None to use default (10). Defaults to None.
        speed_estimate_period: (float, optional): Period (in seconds) used to calculate the speed estimate. Defaults to 30.
        transient: (bool, optional): Clear the progress on exit. Defaults to False.
        redirect_stout: (bool, optional): Enable redirection of stdout, so ``print`` may be used. Defaults to True.
        redirect_stout: (bool, optional): Enable redirection of stderr. Defaults to True.
        get_time: (Callable, optional): A callable that gets the current time, or None to use time.monotonic. Defaults to None.
    """

    def __init__(
        self,
        *columns: Union[str, ProgressColumn],
        console: Console = None,
        auto_refresh: bool = True,
        refresh_per_second: int = None,
        speed_estimate_period: float = 30.0,
        transient: bool = False,
        redirect_stdout: bool = True,
        redirect_stderr: bool = True,
        get_time: GetTimeCallable = None,
    ) -> None:
        assert (
            refresh_per_second is None or refresh_per_second > 0
        ), "refresh_per_second must be > 0"
        self._lock = RLock()
        self.columns = columns or (
            TextColumn("[progress.description]{task.description}"),
            BarColumn(),
            TextColumn("[progress.percentage]{task.percentage:>3.0f}%"),
            TimeRemainingColumn(),
        )
        self.console = console or get_console()
        self.auto_refresh = auto_refresh and not self.console.is_jupyter
        self.refresh_per_second = refresh_per_second or 10
        self.speed_estimate_period = speed_estimate_period
        self.transient = transient
        self._redirect_stdout = redirect_stdout
        self._redirect_stderr = redirect_stderr
        self.get_time = get_time or monotonic
        self._tasks: Dict[TaskID, Task] = {}
        self._live_render = LiveRender(self.get_renderable())
        self._task_index: TaskID = TaskID(0)
        self._refresh_thread: Optional[_RefreshThread] = None
        self._started = False
        self.print = self.console.print
        self.log = self.console.log
        self._restore_stdout: Optional[IO[str]] = None
        self._restore_stderr: Optional[IO[str]] = None
        self.ipy_widget: Optional[Any] = None

    @property
    def tasks(self) -> List[Task]:
        """Get a list of Task instances."""
        with self._lock:
            return list(self._tasks.values())

    @property
    def task_ids(self) -> List[TaskID]:
        """A list of task IDs."""
        with self._lock:
            return list(self._tasks.keys())

    @property
    def finished(self) -> bool:
        """Check if all tasks have been completed."""
        with self._lock:
            if not self._tasks:
                return True
            return all(task.finished for task in self._tasks.values())

    def _enable_redirect_io(self):
        """Enable redirecting of stdout / stderr."""
        if self.console.is_terminal:
            if self._redirect_stdout:
                self._restore_stdout = sys.stdout
                sys.stdout = _FileProxy(self.console, sys.stdout)
            if self._redirect_stderr:
                self._restore_stderr = sys.stderr
                sys.stdout = _FileProxy(self.console, sys.stdout)

    def _disable_redirect_io(self):
        """Disable redirecting of stdout / stderr."""
        if self._restore_stdout:
            sys.stdout = self._restore_stdout
            self._restore_stdout = None
        if self._restore_stderr:
            sys.stderr = self._restore_stderr
            self._restore_stderr = None

    def start(self) -> None:
        """Start the progress display."""
        with self._lock:
            if self._started:
                return
            self._started = True
            self.console.show_cursor(False)
            self._enable_redirect_io()
            self.console.push_render_hook(self)
            self.refresh()
            if self.auto_refresh:
                self._refresh_thread = _RefreshThread(self, self.refresh_per_second)
                self._refresh_thread.start()

    def stop(self) -> None:
        """Stop the progress display."""
        with self._lock:
            if not self._started:
                return
            self._started = False
            try:
                if self.auto_refresh and self._refresh_thread is not None:
                    self._refresh_thread.stop()
                self.refresh()
                if self.console.is_terminal:
                    self.console.line()
            finally:
                self.console.show_cursor(True)
                self._disable_redirect_io()
                self.console.pop_render_hook()
        if self._refresh_thread is not None:
            self._refresh_thread.join()
            self._refresh_thread = None
        if self.transient:
            self.console.control(self._live_render.restore_cursor())
        if self.ipy_widget is not None and self.transient:  # pragma: no cover
            self.ipy_widget.clear_output()
            self.ipy_widget.close()

    def __enter__(self) -> "Progress":
        self.start()
        return self

    def __exit__(self, exc_type, exc_val, exc_tb) -> None:
        self.stop()

    def track(
        self,
        sequence: Union[Iterable[ProgressType], Sequence[ProgressType]],
        total: int = None,
        task_id: Optional[TaskID] = None,
        description="Working...",
        update_period: float = 0.1,
    ) -> Iterable[ProgressType]:
        """Track progress by iterating over a sequence.

        Args:
            sequence (Sequence[ProgressType]): A sequence of values you want to iterate over and track progress.
            total: (int, optional): Total number of steps. Default is len(sequence).
            task_id: (TaskID): Task to track. Default is new task.
            description: (str, optional): Description of task, if new task is created.
            update_period (float, optional): Minimum time (in seconds) between calls to update(). Defaults to 0.1.

        Returns:
            Iterable[ProgressType]: An iterable of values taken from the provided sequence.
        """
        if total is None:
            if isinstance(sequence, Sized):
                task_total = len(sequence)
            else:
                raise ValueError(
                    f"unable to get size of {sequence!r}, please specify 'total'"
                )
        else:
            task_total = total

        if task_id is None:
            task_id = self.add_task(description, total=task_total)
        else:
            self.update(task_id, total=task_total)
        with self:
            if self.auto_refresh:
                with _TrackThread(self, task_id, update_period) as track_thread:
                    for value in sequence:
                        yield value
                        track_thread.completed += 1
            else:
                advance = self.advance
                refresh = self.refresh
                for value in sequence:
                    yield value
                    advance(task_id, 1)
                    refresh()

    def start_task(self, task_id: TaskID) -> None:
        """Start a task.

        Starts a task (used when calculating elapsed time). You may need to call this manually,
        if you called ``add_task`` with ``start=False``.

        Args:
            task_id (TaskID): ID of task.
        """
        with self._lock:
            task = self._tasks[task_id]
            if task.start_time is None:
                task.start_time = self.get_time()

    def stop_task(self, task_id: TaskID) -> None:
        """Stop a task.

        This will freeze the elapsed time on the task.

        Args:
            task_id (TaskID): ID of task.
        """
        with self._lock:
            task = self._tasks[task_id]
            current_time = self.get_time()
            if task.start_time is None:
                task.start_time = current_time
            task.stop_time = current_time

    def update(
        self,
        task_id: TaskID,
        *,
        total: float = None,
        completed: float = None,
        advance: float = None,
        description: str = None,
        visible: bool = None,
        refresh: bool = False,
        **fields: Any,
    ) -> None:
        """Update information associated with a task.

        Args:
            task_id (TaskID): Task id (returned by add_task).
            total (float, optional): Updates task.total if not None.
            completed (float, optional): Updates task.completed if not None.
            advance (float, optional): Add a value to task.completed if not None.
            description (str, optional): Change task description if not None.
            visible (bool, optional): Set visible flag if not None.
            refresh (bool): Force a refresh of progress information. Default is False.
            **fields (Any): Additional data fields required for rendering.
        """
        with self._lock:
            task = self._tasks[task_id]
            completed_start = task.completed

            if total is not None:
                task.total = total
            if advance is not None:
                task.completed += advance
            if completed is not None:
                task.completed = completed
            if description is not None:
                task.description = description
            if visible is not None:
                task.visible = visible
            task.fields.update(fields)
            update_completed = task.completed - completed_start

            if refresh:
                self.refresh()

            current_time = self.get_time()
            old_sample_time = current_time - self.speed_estimate_period
            _progress = task._progress

            popleft = _progress.popleft
            while _progress and _progress[0].timestamp < old_sample_time:
                popleft()
            while len(_progress) > 1000:
                popleft()
            _progress.append(ProgressSample(current_time, update_completed))

    def advance(self, task_id: TaskID, advance: float = 1) -> None:
        """Advance task by a number of steps.

        Args:
            task_id (TaskID): ID of task.
            advance (float): Number of steps to advance. Default is 1.
        """
        current_time = self.get_time()
        with self._lock:
            task = self._tasks[task_id]
            completed_start = task.completed
            task.completed += advance
            update_completed = task.completed - completed_start
            old_sample_time = current_time - self.speed_estimate_period
            _progress = task._progress

            popleft = _progress.popleft
            while _progress and _progress[0].timestamp < old_sample_time:
                popleft()
            while len(_progress) > 1000:
                popleft()
            _progress.append(ProgressSample(current_time, update_completed))

    def refresh(self) -> None:
        """Refresh (render) the progress information."""
        if self.console.is_jupyter:  # pragma: no cover
            try:
                from ipywidgets import Output
                from IPython.display import display
            except ImportError:
                import warnings

                warnings.warn('install "ipywidgets" for Jupyter support')
            else:
                with self._lock:
                    if self.ipy_widget is None:
                        self.ipy_widget = Output()
                        display(self.ipy_widget)

                    with self.ipy_widget:
                        self.ipy_widget.clear_output(wait=True)
                        self.console.print(self.get_renderable())

        elif self.console.is_terminal and not self.console.is_dumb_terminal:
            with self._lock:
                self._live_render.set_renderable(self.get_renderable())
                with self.console:
                    self.console.print(Control(""))

    def get_renderable(self) -> RenderableType:
        """Get a renderable for the progress display."""
        renderable = RenderGroup(*self.get_renderables())
        return renderable

    def get_renderables(self) -> Iterable[RenderableType]:
        """Get a number of renderables for the progress display."""
        table = self.make_tasks_table(self.tasks)
        yield table

    def make_tasks_table(self, tasks: Iterable[Task]) -> Table:
        """Get a table to render the Progress display.

        Args:
            tasks (Iterable[Task]): An iterable of Task instances, one per row of the table.

        Returns:
            Table: A table instance.
        """

        table = Table.grid(padding=(0, 1))
        for _ in self.columns:
            table.add_column()
        for task in tasks:
            if task.visible:
                row: List[RenderableType] = []
                append = row.append
                for index, column in enumerate(self.columns):
                    if isinstance(column, str):
                        append(column.format(task=task))
                        table.columns[index].no_wrap = True
                    else:
                        widget = column(task)
                        append(widget)
                        if isinstance(widget, (str, Text)):
                            table.columns[index].no_wrap = True
                table.add_row(*row)
        return table

    def add_task(
        self,
        description: str,
        start: bool = True,
        total: int = 100,
        completed: int = 0,
        visible: bool = True,
        **fields: Any,
    ) -> TaskID:
        """Add a new 'task' to the Progress display.

        Args:
            description (str): A description of the task.
            start (bool, optional): Start the task immediately (to calculate elapsed time). If set to False,
                you will need to call `start` manually. Defaults to True.
            total (int, optional): Number of total steps in the progress if know. Defaults to 100.
            completed (int, optional): Number of steps completed so far.. Defaults to 0.
            visible (bool, optional): Enable display of the task. Defaults to True.
            **fields (str): Additional data fields required for rendering.

        Returns:
            TaskID: An ID you can use when calling `update`.
        """
        with self._lock:
            task = Task(
                self._task_index,
                description,
                total,
                completed,
                visible=visible,
                fields=fields,
                _get_time=self.get_time,
            )
            self._tasks[self._task_index] = task
            if start:
                self.start_task(self._task_index)
            self.refresh()
            try:
                return self._task_index
            finally:
                self._task_index = TaskID(int(self._task_index) + 1)

    def remove_task(self, task_id: TaskID) -> None:
        """Delete a task if it exists.

        Args:
            task_id (TaskID): A task ID.

        """
        with self._lock:
            del self._tasks[task_id]

    def process_renderables(
        self, renderables: List[ConsoleRenderable]
    ) -> List[ConsoleRenderable]:
        """Process renderables to restore cursor and display progress."""
        if self.console.is_terminal:
            renderables = [
                self._live_render.position_cursor(),
                *renderables,
                self._live_render,
            ]
        return renderables


if __name__ == "__main__":  # pragma: no coverage

    import time
    import random

    from .panel import Panel
    from .syntax import Syntax
    from .table import Table
    from .rule import Rule

    syntax = Syntax(
        '''def loop_last(values: Iterable[T]) -> Iterable[Tuple[bool, T]]:
    """Iterate and generate a tuple with a flag for last value."""
    iter_values = iter(values)
    try:
        previous_value = next(iter_values)
    except StopIteration:
        return
    for value in iter_values:
        yield False, previous_value
        previous_value = value
    yield True, previous_value''',
        "python",
        line_numbers=True,
    )

    table = Table("foo", "bar", "baz")
    table.add_row("1", "2", "3")

    progress_renderables = [
        "Text may be printed while the progress bars are rendering.",
        Panel("In fact, [i]any[/i] renderable will work"),
        "Such as [magenta]tables[/]...",
        table,
        "Pretty printed structures...",
        {"type": "example", "text": "Pretty printed"},
        "Syntax...",
        syntax,
        Rule("Give it a try!"),
    ]

    from itertools import cycle

    examples = cycle(progress_renderables)

    console = Console()
    with Progress(console=console, transient=True) as progress:

        task1 = progress.add_task("[red]Downloading", total=1000)
        task2 = progress.add_task("[green]Processing", total=1000)
        task3 = progress.add_task("[yellow]Thinking", total=1000, start=False)

        while not progress.finished:
            progress.update(task1, advance=0.5)
            progress.update(task2, advance=0.3)
            time.sleep(0.01)
            if random.randint(0, 100) < 1:
                progress.log(next(examples))<|MERGE_RESOLUTION|>--- conflicted
+++ resolved
@@ -294,30 +294,26 @@
     """Renders file size downloaded and total, e.g. '0.5/2.3 GB'.
 
     Args:
-<<<<<<< HEAD
-        binary_units (bool, optional): Flag to renser filesize in desired format, disable to render in binary. Defaults to True.
-=======
         decimal_suffix (bool, optional): Flag to render filesize in decimal format, disable to render in binary. Defaults to True.
->>>>>>> 01b1b61b
     """
 
-    def __init__(self, binary_units: bool = False) -> None:
-        self.binary_units = binary_units
+    def __init__(self, decimal_suffix: bool = True) -> None:
+        self.decimal_ssuffix = decimal_suffix
         super().__init__()
 
     def render(self, task: "Task") -> Text:
         """Calculate common unit for completed and total."""
         completed = int(task.completed)
         total = int(task.total)
-        if self.binary_units:
+        if self.decimal_ssuffix:
+            unit, suffix = filesize.pick_unit_and_suffix(
+                total, ["bytes", "KB", "MB", "GB", "TB", "PB", "EB", "ZB", "YB"], 1000
+            )
+        else:
             unit, suffix = filesize.pick_unit_and_suffix(
                 total,
                 ["bytes", "KiB", "MiB", "GiB", "TiB", "PiB", "EiB", "ZiB", "YiB"],
                 1024,
-            )
-        else:
-            unit, suffix = filesize.pick_unit_and_suffix(
-                total, ["bytes", "KB", "MB", "GB", "TB", "PB", "EB", "ZB", "YB"], 1000
             )
         completed_ratio = completed / unit
         total_ratio = total / unit
