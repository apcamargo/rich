[tool.poetry]
name = "rich"
homepage = "https://github.com/willmcgugan/rich"
documentation = "https://rich.readthedocs.io/en/latest/"
version = "10.2.2"
description = "Render rich text, tables, progress bars, syntax highlighting, markdown and more to the terminal"
authors = ["Will McGugan <willmcgugan@gmail.com>"]
license = "MIT"
readme = "README.md"
classifiers = [
    "Development Status :: 5 - Production/Stable",
    "Environment :: Console",
    "Framework :: IPython",
    "Intended Audience :: Developers",
    "Operating System :: Microsoft :: Windows",
    "Operating System :: MacOS",
    "Operating System :: POSIX :: Linux",
    "Programming Language :: Python :: 3.6",
    "Programming Language :: Python :: 3.7",
    "Programming Language :: Python :: 3.8",
    "Programming Language :: Python :: 3.9",
    "Programming Language :: Python :: 3.10",
    "Typing :: Typed",
]


[tool.poetry.dependencies]
python = "^3.6"
<<<<<<< HEAD
typing-extensions = { version = "^3.7.4", python = "<3.8" }
dataclasses = { version = ">=0.7,<0.9", python = "~3.6" }
=======
typing-extensions = {version = "^3.7.4", python = "<3.8"}
dataclasses = {version=">=0.7,<0.9", python = "~3.6"}
>>>>>>> 1eea5d5f
pygments = "^2.6.0"
commonmark = "^0.9.0"
colorama = "^0.4.0"
ipywidgets = { version = "^7.5.1", optional = true }


[tool.poetry.extras]
jupyter = ["ipywidgets"]

[tool.poetry.dev-dependencies]
pytest = "^6.2.3"
black = "^20.8b1"
mypy = "^0.812"
pytest-cov = "^2.12.1"
attrs = "^21.2.0"

[build-system]
requires = ["poetry-core>=1.0.0"]
build-backend = "poetry.core.masonry.api"<|MERGE_RESOLUTION|>--- conflicted
+++ resolved
@@ -26,13 +26,8 @@
 
 [tool.poetry.dependencies]
 python = "^3.6"
-<<<<<<< HEAD
 typing-extensions = { version = "^3.7.4", python = "<3.8" }
 dataclasses = { version = ">=0.7,<0.9", python = "~3.6" }
-=======
-typing-extensions = {version = "^3.7.4", python = "<3.8"}
-dataclasses = {version=">=0.7,<0.9", python = "~3.6"}
->>>>>>> 1eea5d5f
 pygments = "^2.6.0"
 commonmark = "^0.9.0"
 colorama = "^0.4.0"
