--- conflicted
+++ resolved
@@ -5,7 +5,6 @@
 The format is based on [Keep a Changelog](https://keepachangelog.com/en/1.0.0/),
 and this project adheres to [Semantic Versioning](https://semver.org/spec/v2.0.0.html).
 
-<<<<<<< HEAD
 ## [9.8.0] - Unreleased
 
 ### Added
@@ -13,11 +12,7 @@
 - Added **rich_measure** for tree
 - Added rich.align.VerticalCenter
 - Added height to ConsoleOptions
-=======
-## [9.8.0]
-
 - Allow passing markdown over STDIN when using `python -m rich.markdown`
->>>>>>> 0c3db4e6
 
 ## [9.7.0] - 2021-01-09
 
