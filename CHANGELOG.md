--- conflicted
+++ resolved
@@ -5,13 +5,6 @@
 The format is based on [Keep a Changelog](https://keepachangelog.com/en/1.0.0/),
 and this project adheres to [Semantic Versioning](https://semver.org/spec/v2.0.0.html).
 
-<<<<<<< HEAD
-## [9.13.1] - 2021-03-21
-
-### Fixed
-
-- Disabled Progress no longer displays itself when starting https://github.com/willmcgugan/rich/pull/1125
-=======
 ## [10.0.0] - Unreleased
 
 ### Changed
@@ -42,8 +35,7 @@
 - Fixed table style taking precedence over row style https://github.com/willmcgugan/rich/issues/1129
 - Fixed incorrect measurement of Text with new lines and whitespace https://github.com/willmcgugan/rich/issues/1133
 - Made type annotations consistent for various `total` keyword arguments in `rich.progress` and rich.`progress_bar`
-
->>>>>>> 472ed32f
+- Disabled Progress no longer displays itself when starting https://github.com/willmcgugan/rich/pull/1125
 
 ## [9.13.0] - 2021-03-06
 
